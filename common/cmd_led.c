/*
 * (C) Copyright 2010
 * Jason Kridner <jkridner@beagleboard.org>
 *
 * Based on cmd_led.c patch from:
 * http://www.mail-archive.com/u-boot@lists.denx.de/msg06873.html
 * (C) Copyright 2008
 * Ulf Samuelsson <ulf.samuelsson@atmel.com>
 *
 * See file CREDITS for list of people who contributed to this
 * project.
 *
 * This program is free software; you can redistribute it and/or
 * modify it under the terms of the GNU General Public License as
 * published by the Free Software Foundation; either version 2 of
 * the License, or (at your option) any later version.
 *
 * This program is distributed in the hope that it will be useful,
 * but WITHOUT ANY WARRANTY; without even the implied warranty of
 * MERCHANTABILITY or FITNESS FOR A PARTICULAR PURPOSE.	 See the
 * GNU General Public License for more details.
 *
 * You should have received a copy of the GNU General Public License
 * along with this program; if not, write to the Free Software
 * Foundation, Inc., 59 Temple Place, Suite 330, Boston,
 * MA 02111-1307 USA
 */

#include <common.h>
#include <config.h>
#include <command.h>
#include <status_led.h>

struct led_tbl_s {
	char		*string;	/* String for use in the command */
	led_id_t	mask;		/* Mask used for calling __led_set() */
	void		(*off)(void);	/* Optional function for turning LED off */
	void		(*on)(void);	/* Optional function for turning LED on */
	void		(*toggle)(void);/* Optional function for toggling LED */
};

typedef struct led_tbl_s led_tbl_t;

static const led_tbl_t led_commands[] = {
#ifdef CONFIG_BOARD_SPECIFIC_LED
#ifdef STATUS_LED_BIT
	{ "0", STATUS_LED_BIT, NULL, NULL, NULL },
#endif
#ifdef STATUS_LED_BIT1
	{ "1", STATUS_LED_BIT1, NULL, NULL, NULL },
#endif
#ifdef STATUS_LED_BIT2
	{ "2", STATUS_LED_BIT2, NULL, NULL, NULL },
#endif
#ifdef STATUS_LED_BIT3
	{ "3", STATUS_LED_BIT3, NULL, NULL, NULL },
#endif
#endif
#ifdef STATUS_LED_GREEN
	{ "green", STATUS_LED_GREEN, green_led_off, green_led_on, NULL },
#endif
#ifdef STATUS_LED_YELLOW
	{ "yellow", STATUS_LED_YELLOW, yellow_led_off, yellow_led_on, NULL },
#endif
#ifdef STATUS_LED_RED
	{ "red", STATUS_LED_RED, red_led_off, red_led_on, NULL },
#endif
#ifdef STATUS_LED_BLUE
	{ "blue", STATUS_LED_BLUE, blue_led_off, blue_led_on, NULL },
#endif
	{ NULL, 0, NULL, NULL, NULL }
};

enum led_cmd { LED_ON, LED_OFF, LED_TOGGLE };

enum led_cmd get_led_cmd(char *var)
{
	if (strcmp(var, "off") == 0) {
		return LED_OFF;
	}
	if (strcmp(var, "on") == 0) {
		return LED_ON;
	}
	if (strcmp(var, "toggle") == 0)
		return LED_TOGGLE;
	return -1;
}

int do_led (cmd_tbl_t *cmdtp, int flag, int argc, char * const argv[])
{
	int i, match = 0;
	enum led_cmd cmd;

	/* Validate arguments */
	if ((argc != 3)) {
		return CMD_RET_USAGE;
	}

	cmd = get_led_cmd(argv[2]);
	if (cmd < 0) {
		return CMD_RET_USAGE;
	}

	for (i = 0; led_commands[i].string; i++) {
		if ((strcmp("all", argv[1]) == 0) ||
		    (strcmp(led_commands[i].string, argv[1]) == 0)) {
			match = 1;
			switch (cmd) {
			case LED_ON:
				if (led_commands[i].on)
					led_commands[i].on();
				else
<<<<<<< HEAD
					__led_set(led_commands[i].mask, STATUS_LED_ON);
=======
					__led_set(led_commands[i].mask,
							  STATUS_LED_ON);
>>>>>>> 19a0f7fa
				break;
			case LED_OFF:
				if (led_commands[i].off)
					led_commands[i].off();
				else
<<<<<<< HEAD
					__led_set(led_commands[i].mask, STATUS_LED_OFF);
=======
					__led_set(led_commands[i].mask,
							  STATUS_LED_OFF);
>>>>>>> 19a0f7fa
				break;
			case LED_TOGGLE:
				if (led_commands[i].toggle)
					led_commands[i].toggle();
				else
					__led_toggle(led_commands[i].mask);
			}
			/* Need to set only 1 led if led_name wasn't 'all' */
			if (strcmp("all", argv[1]) != 0)
				break;
		}
	}

	/* If we ran out of matches, print Usage */
	if (!match) {
		return CMD_RET_USAGE;
	}

	return 0;
}

U_BOOT_CMD(
	led, 3, 1, do_led,
	"["
#ifdef CONFIG_BOARD_SPECIFIC_LED
#ifdef STATUS_LED_BIT
	"0|"
#endif
#ifdef STATUS_LED_BIT1
	"1|"
#endif
#ifdef STATUS_LED_BIT2
	"2|"
#endif
#ifdef STATUS_LED_BIT3
	"3|"
#endif
#endif
#ifdef STATUS_LED_GREEN
	"green|"
#endif
#ifdef STATUS_LED_YELLOW
	"yellow|"
#endif
#ifdef STATUS_LED_RED
	"red|"
#endif
#ifdef STATUS_LED_BLUE
	"blue|"
#endif
	"all] [on|off|toggle]",
	"[led_name] [on|off|toggle] sets or clears led(s)"
);<|MERGE_RESOLUTION|>--- conflicted
+++ resolved
@@ -110,23 +110,15 @@
 				if (led_commands[i].on)
 					led_commands[i].on();
 				else
-<<<<<<< HEAD
-					__led_set(led_commands[i].mask, STATUS_LED_ON);
-=======
 					__led_set(led_commands[i].mask,
 							  STATUS_LED_ON);
->>>>>>> 19a0f7fa
 				break;
 			case LED_OFF:
 				if (led_commands[i].off)
 					led_commands[i].off();
 				else
-<<<<<<< HEAD
-					__led_set(led_commands[i].mask, STATUS_LED_OFF);
-=======
 					__led_set(led_commands[i].mask,
 							  STATUS_LED_OFF);
->>>>>>> 19a0f7fa
 				break;
 			case LED_TOGGLE:
 				if (led_commands[i].toggle)
