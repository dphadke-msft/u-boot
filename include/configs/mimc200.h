--- conflicted
+++ resolved
@@ -79,13 +79,8 @@
 	"fsload boot/uImage; bootm"
 
 #define CONFIG_SILENT_CONSOLE		1	/* enable silent startup */
-<<<<<<< HEAD
-#define CONFIG_SILENT_CONSOLE_INPUT	1	/* disable console inputs */
+#define CONFIG_DISABLE_CONSOLE		1	/* disable console */
 #define CONFIG_SYS_DEVICE_NULLDEV		1	/* include nulldev device */
-=======
-#define CONFIG_DISABLE_CONSOLE		1	/* disable console */
-#define CFG_DEVICE_NULLDEV		1	/* include nulldev device */
->>>>>>> a69a4233
 
 /*
  * Only interrupt autoboot if <space> is pressed. Otherwise, garbage
