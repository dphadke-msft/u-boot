menu "MVEBU commands"
depends on ARCH_MVEBU

config CMD_MVEBU_BUBT
	bool "bubt"
<<<<<<< HEAD
=======
	default n
	select SHA256 if ARMADA_3700
>>>>>>> bb92678c
	help
	  bubt - Burn a u-boot image to flash
	  For details about bubt command please see the documentation
	  in doc/mvebu/cmd/bubt.txt

choice
	prompt "Flash for image"
	default MVEBU_SPI_BOOT

config MVEBU_NAND_BOOT
	bool "NAND flash boot"
	depends on NAND_PXA3XX
	help
	  Enable boot from NAND flash.
	  Allow usage of NAND flash as a target for "bubt" command
	  For details about bubt command please see the documentation
	  in doc/mvebu/cmd/bubt.txt

config MVEBU_SPI_BOOT
	bool "SPI flash boot"
	depends on SPI_FLASH
	help
	  Enable boot from SPI flash.
	  Allow usage of SPI flash as a target for "bubt" command
	  For details about bubt command please see the documentation
	  in doc/mvebu/cmd/bubt.txt

config MVEBU_MMC_BOOT
	bool "eMMC flash boot"
	depends on MVEBU_MMC || MMC_SDHCI_XENON
	help
	  Enable boot from eMMC boot partition
	  Allow usage of eMMC/SD device as a target for "bubt" command
	  For details about bubt command please see the documentation
	  in doc/mvebu/cmd/bubt.txt

endchoice

config MVEBU_UBOOT_DFLT_NAME
	string "Default image name for bubt command"
	default "flash-image.bin"
	help
	  This option should contain a default file name to be used with
	  MVEBU "bubt" command if the source file name is omitted

config CMD_MVEBU_COMPHY_RX_TRAINING
	bool "mvebu_comphy_rx_training"
	depends on ARMADA_8K
	help
	  Perform COMPHY RX training sequence

endmenu<|MERGE_RESOLUTION|>--- conflicted
+++ resolved
@@ -3,11 +3,7 @@
 
 config CMD_MVEBU_BUBT
 	bool "bubt"
-<<<<<<< HEAD
-=======
-	default n
 	select SHA256 if ARMADA_3700
->>>>>>> bb92678c
 	help
 	  bubt - Burn a u-boot image to flash
 	  For details about bubt command please see the documentation
